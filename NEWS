--- conflicted
+++ resolved
@@ -1,5 +1,4 @@
-<<<<<<< HEAD
-New in spot 2.10.2.dev  (not yet released)
+New in spot 2.10.3.dev  (not yet released)
 
   Library:
 
@@ -22,49 +21,34 @@
   - The HOA parser and printer learned to map the synthesis-outputs
     property of Spot to the controllable-AP header for the Extended
     HOA format used in SyntComp.   https://arxiv.org/abs/1912.05793
-=======
-New in spot 2.10.3.dev  (net yet released)
-
-  Nothing yet.
 
 New in spot 2.10.3  (2022-01-15)
->>>>>>> c12842c1
 
   Bugs fixed:
 
   - On automata where the absence of color is not rejecting
     (e.g. co-Büchi) and where the initial state was in a rejecting
-<<<<<<< HEAD
-    SCC, sbacc() could output a superflous state.  (Issue #492)
-=======
     SCC, sbacc() could output a superfluous state.  (Issue #492)
->>>>>>> c12842c1
 
   - Compared to 2.9.8, complement() (and many functions using it) was
     slower and produced larger outputs on some automata with more than
     32 states due to an optimization of the determinization being
     unintentionally disabled.
 
-<<<<<<< HEAD
-=======
   - The split_2step() function used to create a synthesis game could
     complain that it was unable to complement a monitor (Issue #495).
 
->>>>>>> c12842c1
   - Work around GraphViz bug #2179 by avoiding unnecessary empty
     lines in the acceptance conditions shown in dot.
 
   - Fix a case where generic_accepting_run() incorrectly returns a
     cycle around a rejecting self-loop.
 
-<<<<<<< HEAD
-=======
-  - Mealy machine resulting from SAT-based minimization could differ
+  - Mealy machines resulting from SAT-based minimization could differ
     on architectures with different hash tables implementations.
 
   - org-mode moved to GNU ELPA (Issue #496).
 
->>>>>>> c12842c1
 New in spot 2.10.2  (2021-12-03)
 
   Bugs fixed:
