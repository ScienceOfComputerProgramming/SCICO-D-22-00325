--- conflicted
+++ resolved
@@ -588,385 +588,4 @@
 EOF
 
 diff out expected
-<<<<<<< HEAD
-
-# Test HOA v1.1
-autfilt expected -H1.1 --check > out2
-
-cat >expected2 <<EOF
-HOA: v1.1
-States: 2
-Start: 0
-AP: 2 "a" "b"
-acc-name: Buchi
-Acceptance: 1 Inf(0)
-properties: trans-labels explicit-labels state-acc !complete
-properties: deterministic stutter-invariant terminal
---BODY--
-State: 0
-[1] 1
-[0&!1] 0
-State: 1 {0}
-[t] 1
---END--
-HOA: v1.1
-States: 2
-Start: 0
-AP: 1 "a"
-acc-name: Buchi
-Acceptance: 1 Inf(0)
-properties: trans-labels explicit-labels state-acc colored complete
-properties: deterministic stutter-invariant terminal
---BODY--
-State: 0 {0}
-[0] 1
-[!0] 0
-State: 1 {0}
-[t] 0
---END--
-HOA: v1.1
-States: 2
-Start: 0
-AP: 1 "a"
-acc-name: Buchi
-Acceptance: 1 Inf(0)
-properties: trans-labels explicit-labels state-acc colored complete
-properties: deterministic stutter-invariant terminal
---BODY--
-State: 0 {0}
-[0] 1
-[!0] 0
-State: 1 {0}
-[t] 0
---END--
-HOA: v1.1
-States: 2
-Start: 0
-AP: 0
-acc-name: Buchi
-Acceptance: 1 Inf(0)
-properties: trans-labels explicit-labels state-acc colored complete
-properties: deterministic stutter-invariant terminal
---BODY--
-State: 0 {0}
-[t] 1
-State: 1 {0}
-[t] 0
---END--
-HOA: v1.1
-States: 4
-Start: 0
-AP: 3 "b" "a" "c"
-acc-name: Buchi
-Acceptance: 1 Inf(0)
-properties: trans-labels explicit-labels state-acc complete
-properties: deterministic stutter-invariant terminal
---BODY--
-State: 0
-[!1&!2] 0
-[1&!2] 1
-[2] 2
-State: 1
-[!1&!2] 0
-[1&!2] 1
-[!1&2] 2
-[1&2] 3
-State: 2 {0}
-[t] 2
-State: 3
-[!1] 2
-[1] 3
---END--
-HOA: v1.1
-States: 1
-Start: 0
-AP: 1 "a"
-acc-name: Buchi
-Acceptance: 1 Inf(0)
-properties: trans-labels explicit-labels state-acc colored !complete
-properties: deterministic stutter-invariant weak !terminal
---BODY--
-State: 0 {0}
-[!0] 0
---END--
-HOA: v1.1
-States: 3
-Start: 0
-AP: 3 "b" "a" "c"
-acc-name: Buchi
-Acceptance: 1 Inf(0)
-properties: trans-labels explicit-labels state-acc !complete
-properties: !deterministic !unambiguous weak !terminal
---BODY--
-State: 0
-[0&1&!2] 1
-[!1&!2] 0
-[1&!2] 2
-State: 1 {0}
-[0] 1
-State: 2
-[!1&!2] 0
-[1&!2] 2
---END--
-HOA: v1.1
-States: 2
-Start: 0
-AP: 3 "b" "a" "c"
-acc-name: Buchi
-Acceptance: 1 Inf(0)
-properties: trans-labels explicit-labels trans-acc !complete
-properties: deterministic stutter-invariant !inherently-weak
---BODY--
-State: 0
-[!1&!2] 0 {0}
-[1&!2] 1
-State: 1
-[!1&!2] 0 {0}
-[1&!2] 1
---END--
-HOA: v1.1
-States: 2
-Start: 0
-AP: 2 "a" "b"
-acc-name: Buchi
-Acceptance: 1 Inf(0)
-properties: trans-labels explicit-labels state-acc !complete
-properties: deterministic stutter-invariant terminal
---BODY--
-State: 0
-[1] 1
-[0&!1] 0
-State: 1 {0}
-[t] 1
---END--
-HOA: v1.1
-States: 2
-Start: 0
-AP: 1 "a"
-acc-name: Buchi
-Acceptance: 1 Inf(0)
-properties: trans-labels explicit-labels state-acc colored complete
-properties: deterministic stutter-invariant terminal
---BODY--
-State: 0 {0}
-[0] 1
-[!0] 0
-State: 1 {0}
-[t] 0
---END--
-HOA: v1.1
-States: 2
-Start: 0
-AP: 1 "a"
-acc-name: Buchi
-Acceptance: 1 Inf(0)
-properties: trans-labels explicit-labels state-acc colored complete
-properties: deterministic stutter-invariant terminal
---BODY--
-State: 0 {0}
-[0] 1
-[!0] 0
-State: 1 {0}
-[t] 0
---END--
-HOA: v1.1
-States: 2
-Start: 0
-AP: 0
-acc-name: Buchi
-Acceptance: 1 Inf(0)
-properties: trans-labels explicit-labels state-acc colored complete
-properties: deterministic stutter-invariant terminal
---BODY--
-State: 0 {0}
-[t] 1
-State: 1 {0}
-[t] 0
---END--
-HOA: v1.1
-States: 1
-Start: 0
-AP: 1 "a"
-acc-name: Buchi
-Acceptance: 1 Inf(0)
-properties: trans-labels explicit-labels state-acc colored !complete
-properties: deterministic stutter-invariant weak !terminal
---BODY--
-State: 0 {0}
-[!0] 0
---END--
-HOA: v1.1
-States: 5
-Start: 0
-AP: 3 "b" "a" "c"
-acc-name: Buchi
-Acceptance: 1 Inf(0)
-properties: trans-labels explicit-labels state-acc !complete
-properties: !deterministic !unambiguous weak !terminal
---BODY--
-State: 0
-[0&1&!2] 1
-[!1&!2] 0
-[1&!2] 2
-[2] 3
-State: 1 {0}
-[0] 1
-State: 2
-[!1&!2] 0
-[1&!2] 2
-[!1&2] 3
-[1&2] 4
-State: 3 {0}
-[t] 3
-State: 4
-[!1] 3
-[1] 4
---END--
-HOA: v1.1
-States: 1
-Start: 0
-AP: 1 "a"
-acc-name: Buchi
-Acceptance: 1 Inf(0)
-properties: trans-labels explicit-labels state-acc colored !complete
-properties: deterministic stutter-invariant weak !terminal
---BODY--
-State: 0 {0}
-[!0] 0
---END--
-HOA: v1.1
-States: 3
-Start: 0
-AP: 3 "b" "a" "c"
-acc-name: Buchi
-Acceptance: 1 Inf(0)
-properties: trans-labels explicit-labels trans-acc !complete
-properties: !deterministic !unambiguous !inherently-weak
---BODY--
-State: 0
-[0&1&!2] 1
-[!1&!2] 0 {0}
-[1&!2] 2
-State: 1
-[0] 1 {0}
-State: 2
-[!1&!2] 0 {0}
-[1&!2] 2
---END--
-HOA: v1.1
-States: 2
-Start: 0
-AP: 2 "a" "b"
-acc-name: Buchi
-Acceptance: 1 Inf(0)
-properties: trans-labels explicit-labels state-acc !complete
-properties: deterministic stutter-invariant terminal
---BODY--
-State: 0
-[1] 1
-[0&!1] 0
-State: 1 {0}
-[t] 1
---END--
-HOA: v1.1
-States: 2
-Start: 0
-AP: 1 "a"
-acc-name: Buchi
-Acceptance: 1 Inf(0)
-properties: trans-labels explicit-labels state-acc colored complete
-properties: deterministic stutter-invariant terminal
---BODY--
-State: 0 {0}
-[0] 1
-[!0] 0
-State: 1 {0}
-[t] 0
---END--
-HOA: v1.1
-States: 2
-Start: 0
-AP: 1 "a"
-Acceptance: 2 Inf(0) | Inf(1)
-properties: trans-labels explicit-labels trans-acc colored complete
-properties: deterministic stutter-invariant inherently-weak !weak
---BODY--
-State: 0
-[0] 1 {1}
-[!0] 0 {0}
-State: 1
-[t] 0 {0}
---END--
-HOA: v1.1
-States: 2
-Start: 0
-AP: 0
-acc-name: Buchi
-Acceptance: 1 Inf(0)
-properties: trans-labels explicit-labels state-acc colored complete
-properties: deterministic stutter-invariant terminal
---BODY--
-State: 0 {0}
-[t] 1
-State: 1 {0}
-[t] 0
---END--
-HOA: v1.1
-States: 1
-Start: 0
-AP: 1 "a"
-acc-name: Buchi
-Acceptance: 1 Inf(0)
-properties: trans-labels explicit-labels state-acc colored !complete
-properties: deterministic stutter-invariant weak !terminal
---BODY--
-State: 0 {0}
-[!0] 0
---END--
-HOA: v1.1
-States: 5
-Start: 0
-AP: 3 "b" "a" "c"
-acc-name: Buchi
-Acceptance: 1 Inf(0)
-properties: trans-labels explicit-labels trans-acc !complete
-properties: !deterministic !unambiguous !inherently-weak
---BODY--
-State: 0
-[0&1&!2] 1
-[!1&!2] 0 {0}
-[1&!2] 2
-[2] 3
-State: 1
-[0] 1 {0}
-State: 2
-[!1&!2] 0 {0}
-[1&!2] 2
-[!1&2] 3
-[1&2] 4
-State: 3
-[t] 3 {0}
-State: 4
-[!1] 3
-[1] 4
---END--
-EOF
-
-diff out2 expected2
-
-# Make sure no property are lost
-autfilt -H1.1 out2 > out3
-diff out3 expected2
-
-
-test 2 = `autfilt -c --sccs=4 out`
-test 5 = `autfilt -c --sccs=2 out`
-test 1 = `autfilt -c -v --inherently-weak-sccs=1.. out`
-test 2 = `autfilt -c --weak-sccs=2 out`
-test 14 = `autfilt -c --terminal-sccs=1 out`
-test 2 = `autfilt -c --terminal-sccs=1 --inherently-weak-sccs=2 out`
-test 4 = `autfilt -c --rejecting-sccs=1 --accepting-sccs=1 out`
-test 0 = `autfilt -c --trivial-sccs=1.. out`
-=======
-autfilt -q expected
->>>>>>> bd5ac37e
+autfilt -q expected