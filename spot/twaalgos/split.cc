--- conflicted
+++ resolved
@@ -24,9 +24,7 @@
 #include <spot/misc/bddlt.hh>
 
 #include <algorithm>
-#include <chrono>
-
-<<<<<<< HEAD
+
 namespace{
   // Computes and stores the restriction
   // of each cond to the input domain and the support
@@ -139,8 +137,6 @@
 
 
 
-=======
->>>>>>> 67b9d81f
 namespace spot
 {
   twa_graph_ptr
@@ -235,12 +231,8 @@
   }
   
   twa_graph_ptr
-<<<<<<< HEAD
   split_2step(const const_twa_graph_ptr& aut, bdd input_bdd, bdd output_bdd,
               bool complete_env)
-=======
-  split_2step_alt(const const_twa_graph_ptr& aut, bdd input_bdd, bdd output_bdd)
->>>>>>> 67b9d81f
   {
     auto split = make_twa_graph(aut->get_dict());
     split->copy_ap_of(aut);
@@ -252,7 +244,6 @@
     std::unordered_multimap<size_t, unsigned> env_hash;
     env_hash.reserve((int) 1.5 * aut->num_states());
     std::map<unsigned, std::pair<unsigned,bdd>> env_edge_hash;
-<<<<<<< HEAD
     
     small_cacher_t small_cacher;
     small_cacher.fill(aut, output_bdd);
@@ -272,109 +263,6 @@
     // we might need a sink
     unsigned sink_con=0;
   
-=======
-//    std::unordered_map<unsigned, std::pair<unsigned,bdd>> env_edge_hash;
-//    env_edge_hash.reserve(10);
-    
-    // Computes and stores the restriction
-    // of each cond to the input domain and the support
-    struct small_cacher_t {
-      //e to e_in
-      std::unordered_map<int, int> cond_hash_;
-      //e_in and support
-      std::unordered_map<int, std::pair<bdd, bdd>> cond_in_hash_;
-      
-      void fill(const const_twa_graph_ptr& aut, bdd output_bdd){
-        cond_hash_.reserve((size_t) .2*aut->num_edges()+1);
-        cond_in_hash_.reserve((size_t) .2*aut->num_edges()+1);
-        
-        for (const auto& e : aut->edges()){
-          // Check if stored
-          if (cond_hash_.find(e.cond.id())!=cond_hash_.end()){
-            continue;
-          }
-          
-          bdd ec_in = bdd_exist(e.cond, output_bdd);
-          cond_hash_[e.cond.id()] = ec_in.id();
-          
-          if (cond_in_hash_.find(ec_in.id()) == cond_in_hash_.end()){
-            bdd ec_in_s = bdd_exist(bdd_support(e.cond), output_bdd);
-            cond_in_hash_[ec_in.id()] = std::pair<bdd,bdd>(ec_in, ec_in_s);
-          }
-        }
-      }
-      
-      const std::pair<bdd,bdd>& operator[](bdd econd) const {
-        return cond_in_hash_.at(cond_hash_.at(econd.id()));
-      }
-    } small_cacher;
-    
-    small_cacher.fill(aut, output_bdd);
-    
-    struct e_info_t{
-      e_info_t(const twa_graph::edge_storage_t& e,
-               const small_cacher_t& sm):
-          dst(e.dst), econd(e.cond), einsup(sm[e.cond]), acc(e.acc){
-        pre_hash = wang32_hash(dst) ^ std::hash<acc_cond::mark_t>()(acc);
-      };
-      
-      inline size_t hash() const {
-        return wang32_hash(bdd_hash()(econdout)) ^ pre_hash;
-      }
-      
-      unsigned dst;
-      bdd econd, econdout;
-      std::pair<bdd,bdd> einsup;
-      acc_cond::mark_t acc;
-      size_t pre_hash;
-    };
-    
-    struct less_info_t {
-      // Note: orders via econd
-      inline bool operator()(const e_info_t& lhs, const e_info_t& rhs)const{
-        if (lhs.dst < rhs.dst) {
-          return true;
-        } else if (lhs.dst > rhs.dst) {
-          return false;
-        }
-        if (lhs.acc < rhs.acc) {
-          return true;
-        } else if (lhs.acc > rhs.acc) {
-          return false;
-        }
-        if (lhs.econd.id() < rhs.econd.id()) {
-          return true;
-        } else if (lhs.econd.id() > rhs.econd.id()) {
-          return false;
-        }
-        return false;
-      }
-      // Note: orders via econdout
-      inline bool operator()(const e_info_t* lhs, const e_info_t* rhs)const{
-        if (lhs->dst < rhs->dst) {
-          return true;
-        } else if (lhs->dst > rhs->dst) {
-          return false;
-        }
-        if (lhs->acc < rhs->acc) {
-          return true;
-        } else if (lhs->acc > rhs->acc) {
-          return false;
-        }
-        if (lhs->econdout.id() < rhs->econdout.id()) {
-          return true;
-        } else if (lhs->econdout.id() > rhs->econdout.id()) {
-          return false;
-        }
-        return false;
-      }
-    }less_info;
-    
-    // Automatically "almost" sorted due to the sorting of cache
-    std::vector<e_info_t*> dests;
-    
-    std::vector<e_info_t> e_cache;
->>>>>>> 67b9d81f
     // Loop over all states
     for (unsigned src = 0; src < aut->num_states(); ++src)
     {
@@ -386,17 +274,12 @@
       bdd all_letters = bddfalse;
       bdd support = bddtrue;
       
-<<<<<<< HEAD
       for (const auto& e : aut->out(src))
       {
-=======
-      for (const auto& e : aut->out(src)) {
->>>>>>> 67b9d81f
         e_cache.emplace_back(e, small_cacher);
         all_letters |= e_cache.back().einsup.first;
         support &= e_cache.back().einsup.second;
       }
-<<<<<<< HEAD
       // Complete for env
       if (complete_env && (all_letters != bddtrue))
       {
@@ -406,8 +289,6 @@
         split->new_edge(src, sink_con, remaining);
       }
       
-=======
->>>>>>> 67b9d81f
       // Sort to avoid that permutations of the same edges
       // get different states
       std::sort(e_cache.begin(), e_cache.end(), less_info);
@@ -418,7 +299,6 @@
         all_letters -= one_letter;
         
         dests.clear();
-<<<<<<< HEAD
         for (auto& e_info : e_cache)
           // implies is faster than and
           if (bdd_implies(one_letter, e_info.einsup.first))
@@ -434,34 +314,11 @@
           for (auto it = dests.begin(); it != dests.end(); ++it)
             std::rotate(std::upper_bound(dests.begin(), it, *it,less_info),
                         it, it + 1);
-=======
-        for (auto& e_info : e_cache) {
-          // implies is faster than and
-          if (bdd_implies(one_letter, e_info.einsup.first)) {
-            e_info.econdout = bdd_appex(e_info.econd, one_letter, bddop_and, input_bdd);
-            dests.push_back(&e_info);
-            e_info.einsup.first -= one_letter; // # 10 This sometimes helps
-          }
-        }
-        // # dests is almost sorted -> insertion sort
-        if (dests.size()>1) {
-          for (auto it = dests.begin(); it != dests.end(); ++it) {
-            std::rotate(std::upper_bound(dests.begin(), it, *it,less_info), it, it + 1);
-          }
-        }
->>>>>>> 67b9d81f
         
         bool to_add = true;
         size_t h = fnv<size_t>::init;
         for (const auto& t: dests)
-<<<<<<< HEAD
           h ^= t->hash();
-=======
-        {
-          h ^= t->hash();
-          h *= fnv<size_t>::prime;
-        }
->>>>>>> 67b9d81f
         
         auto range_h = env_hash.equal_range(h);
         for (auto it_h = range_h.first; it_h != range_h.second; ++it_h)
@@ -480,20 +337,11 @@
           {
             to_add = false;
             auto it = env_edge_hash.find(i);
-<<<<<<< HEAD
             if (it != env_edge_hash.end())
               it->second.second |= one_letter;
             else
               env_edge_hash.emplace(i,
                   std::make_pair(split->new_edge(src, i, bddtrue), one_letter));
-=======
-            if (it != env_edge_hash.end()) {
-              it->second.second |= one_letter;
-            } else {
-              env_edge_hash.emplace(i,
-                                    std::make_pair(split->new_edge(src, i, bddtrue), one_letter));
-            }
->>>>>>> 67b9d81f
             break;
           }
         }
@@ -509,14 +357,8 @@
         }
       }
       // save locally stored condition
-<<<<<<< HEAD
       for (auto& elem : env_edge_hash)
         split->edge_data(elem.second.first).cond = elem.second.second;
-=======
-      for (auto& elem : env_edge_hash){
-        split->edge_data(elem.second.first).cond = elem.second.second;
-      }
->>>>>>> 67b9d81f
     }
     
     split->merge_edges();
