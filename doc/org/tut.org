--- conflicted
+++ resolved
@@ -25,11 +25,7 @@
 - [[file:tut04.org][Testing the equivalence of two LTL formulas]]
 - [[file:tut10.org][Translating an LTL formula into a never claim]]
 - [[file:tut11.org][Translating an LTL formula into a monitor]]
-<<<<<<< HEAD
-- [[file:tut12.org][Working with LTL formula with finite semantics]]
-=======
 - [[file:tut12.org][Working with LTL formulas with finite semantics]]
->>>>>>> 489444aa
 - [[file:tut20.org][Converting a never claim into HOA]]
 - [[file:tut30.org][Converting Rabin (or Other) to Büchi, and simplifying it]]
 - [[file:tut31.org][Removing alternation]]
