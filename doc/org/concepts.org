# -*- coding: utf-8 -*-
#+TITLE: Concepts
#+DESCRIPTION: Informal explanation of various concepts used in Spot.
#+SETUPFILE: setup.org
#+HTML_LINK_UP: index.html

This page documents some of the concepts used in Spot, and whose
knowledge is usually assumed throughout the documentation.  The
presentation is informal on purpose.

* Atomic proposition (AP)
   :PROPERTIES:
   :CUSTOM_ID: ap
   :END:

An /atomic proposition/ is a named Boolean variable that represents a
simple property that must be true or false.  It usually represents
some property of a system.  For instance =light_on= and =door_open=
could be the names of two atomic propositions that are respectively
true if the light is on and the door open, and false otherwise.

Atomic propositions are used to construct temporal logic formulas (see
below) to specify properties of the system: for instance we might want
to state that /whenever the the door is open, the light should be on/.
We could write that as the [[#ltl][LTL formula]] =G(door_open -> light_on)= in
which =G= is a temporal operator that means /always/.

Atomic propositions are also used to form the [[#boolean][Boolean formulas]] that
label the edges of automata.

* Boolean formula
   :PROPERTIES:
   :CUSTOM_ID: boolean
   :END:

A /Boolean formula/ is formed from [[#ap][atomic propositions]], the Boolean
constants true and false, and standard Boolean operators like /and/,
/or/, /implies/, /xor/, etc.

* Binary Decision Diagrams (BDD)
   :PROPERTIES:
   :CUSTOM_ID: bdd
   :END:

A Binary Decision Diagram is a data structure for efficient
manipulation of [[#boolean][Boolean formulas]].

BDDs correspond to a kind of /if-then-else normal form/ for Boolean
formulas.  If we fix the order in which the atomic propositions will
be tested, that normal form is unique.  BDDs are stored as directed
acyclic graphs with sharing of subformulas.

For further information about BDDs, read for instance [[http://configit.com/configit_wordpress/wp-content/uploads/2013/07/bdd-eap.pdf][Henrik Reif
Andersen's lecture notes]].

In Spot, BDDs are one way to represent Boolean formulas, and in
particular, they are used to labels the edges of [[#buchi][automata]]. Spot uses a
customized version of [[https://sourceforge.net/projects/buddy/][the BuDDy library]] for manipulating BDDs.

* ω-word
   :PROPERTIES:
   :CUSTOM_ID: word
   :END:

An ω-word (omega-word) is a word of infinite length.  In our context,
each letter is used to describe the state of a system at a given time,
and the sequence of letters shows the evolution of the system as the
(discrete) time is incremented.

If the set $AP$ of [[#ap][atomic propositions]] is fixed, an ω-word over $AP$
is an infinite sequence of subsets of $AP$. In other words, there are
$2^{|AP|}$ possible letters to choose from, and these letters denote
the set of atomic propositions that are true at a given instant.

For instance if $AP=\{a,b,c\}$, the infinite sequence
\[\{a,b\};\{a\};\{a,b\};\{a\};\{a,b\};\{a\};\ldots\] is an example of
ω-word over $AP$.  This particular ω-word can be interpreted as the
following scenario: atomic proposition $a$ is always true, $b$ is true
at each other instant, and $c$ is always false.

Note that instead of using sets of atomic propositions, it is equivalent
to write that word using [[https://en.wikipedia.org/wiki/Canonical_normal_form#Minterms][minterms]] over $AP$:
\[(a\land b\land \bar c);(a\land \bar b\land \bar c);
  (a\land b\land \bar c);(a\land \bar b\land \bar c);
  (a\land b\land \bar c);(a\land \bar b\land \bar c);\ldots\]

* ω-Automaton
   :PROPERTIES:
   :CUSTOM_ID: automaton
   :END:

An ω-automaton is used to represent sets of ω-word.

Those look like the classical [[https://en.wikipedia.org/wiki/Nondeterministic_finite_automaton][Nondeterministic Finite Automata]] in the
sense that they also have states and transitions.  However ω-automata
recognize [[#word][ω-words]] instead of finite words.  In this context, the
notion of /final state/ makes no sense, and is replaced by the notion
of [[#acceptance-condition][acceptance condition]]: a run of the automaton (i.e., an infinite
sequence alternating states and edges in a way that is compatible with
the structure of the automaton) is /accepting/ if it satisfies the
constraint given by the acceptance condition.

In Spot, ω-automata have their edges labeled by [[#boolean][Boolean formulas]]
represented using [[#bdd][BDDs]].  An ω-word is accepted by an ω-automaton if
there exists an accepting run whose labels (those Boolean formulas)
are compatible with the minterms used as letters in the word.

The /language/ of an ω-automaton is the set of ω-words it accepts.

There are many kinds of ω-Automata and they mostly differ by their
[[#acceptance-condition][acceptance condition]].  The different types of acceptance condition,
and whether the automata are deterministic or not can affect their
expressive power.

One of the simplest and most common type of ω-Automata is the [[#buchi][Büchi
automaton]] described next.

* Büchi automaton
   :PROPERTIES:
   :CUSTOM_ID: buchi
   :END:

A Büchi automaton is a simple kind of [[#automaton][ω-Automaton]] in which a run is
accepting iff it visits some /accepting state/ infinitely often.
Those accepting states are often denoted using a double circle.

For instance here is a Büchi automaton that accepts only words in
which $a$ is always true, and $b$ is true infinitely often.

#+NAME: buchi-example1
#+BEGIN_SRC sh :results verbatim :exports none
ltl2tgba 'G(a) & GF(b)' -B -d
#+END_SRC

#+BEGIN_SRC dot :file concept-buchi1.png :cmdline -Tpng :var txt=buchi-example1 :exports results
$txt
#+END_SRC

#+RESULTS:
[[file:concept-buchi1.png]]


The above automaton would accept the [[#word][ω-word we used previously as an
example]].


As a more concrete example, here is a (complete) Büchi automaton for
the [[#ltl][LTL formula]] =G(door_open -> light_on)= that specifies that
=light_on= should be true whenever =door_open= is true.

#+NAME: buchi-example2
#+BEGIN_SRC sh :results verbatim :exports none
ltl2tgba 'G(door_open -> light_on)' -d -C
#+END_SRC

#+BEGIN_SRC dot :file concept-buchi2.png :cmdline -Tpng :var txt=buchi-example2 :exports results
$txt
#+END_SRC

#+RESULTS:
[[file:concept-buchi.png]]

The =1= displayed on the edge that loops on state =1= should be
read as /true/, i.e., the Boolean formula that accepts
any valuation of the atomic propositions.

The above automaton is complete: any possible ω-word over
$AP=\{\mathit{door\_open}, \mathit{light\_on}\}$ is recognized by some
run.  But not all those runs are accepting.  In fact, there is only one
run that is accepting: the one that loops continuously on state 0.

All the remaining runs eventually reach state 1 and stay there.  Those
runs recognize scenarios where at some point the door is open and the
light is off.  There is an infinite number of those runs: they differ
by the number of times they loop on state 0.  But since those runs
reach state 1, it means they visited state 0 only a finite number of
times, so they do not validate the acceptance condition.


There can be multiple accepting states, but it is enough to visit one
infinitely often.  For instance the following Büchi automaton accept
all runs in which at all point $a$ is true iff $b$ is true at the next
instant.

#+NAME: buchi-example3
#+BEGIN_SRC sh :results verbatim :exports none
ltl2tgba 'G(a <-> Xb)' -B -d
#+END_SRC
#+BEGIN_SRC dot :file concept-buchi3.png :cmdline -Tpng :var txt=buchi-example3 :exports results
$txt
#+END_SRC

#+RESULTS:
[[file:concept-buchi3.png]]

* Transitions vs. Edges
   :PROPERTIES:
   :CUSTOM_ID: trans-edge
   :END:

Since automata are labeled by Boolean formulas instead of letters it
is sometimes useful to think of the formula-labeled *edges* of an
automaton as a way to aggregate several letter-labeled *transitions*.

Whenever the distinction is important, for instance when giving the
size of an automaton, we use the terms *edge* and *transition* to
distinguish whether we are looking at the automaton as a graph, or
whether we are actually considering all possible letters that may
have been aggregated in an edge.

Here is a simple example:
#+NAME: te1
#+BEGIN_SRC sh :results verbatim :exports none
cat >concept-te.hoa <<EOF
HOA: v1
Acceptance: 0 t
Start: 0
States: 2
AP: 2 "a" "b"
--BODY--
State: 0 0 0 1 1
State: 1 1 0 0 0
--END--
EOF
autfilt --merge concept-te.hoa -d
#+END_SRC
#+BEGIN_SRC dot :file concept-te1.png :cmdline -Tpng :var txt=te1 :exports results
$txt
#+END_SRC

#+RESULTS:
[[file:concept-te1.png]]

#+NAME: size
#+BEGIN_SRC sh :exports none
autfilt --merge --stats=$arg concept-te.hoa
#+END_SRC

The above automaton has call_size(arg="%e")[:results raw] edges and
call_size(arg="%t")[:results raw] transitions.

This is because those formula-labeled edges actually simplify the
following transition structure:

#+NAME: te2
#+BEGIN_SRC sh :results verbatim :exports none
autfilt concept-te.hoa -d
#+END_SRC
#+BEGIN_SRC dot :file concept-te2.png :cmdline -Tpng :var txt=te2 :exports results
$txt
#+END_SRC

#+RESULTS:
[[file:concept-te2.png]]

The above is actually a different automaton from the point of view of
Spot: it is an automaton with call_size(arg="%t")[:results raw] edges
and as many transitions.

Spot has some function to merge those "parallel transitions" into
larger edges.  Limiting the number of edges helps most of the
algorithms that have to explore automata, since they have less
successors to consider.

The distinction between *edge* and *transition* is something we try
maintain in the various interfaces of Spot.  For instance the
[[file:oaut.org::#stats][=--stats= option]] has =%e= or =%t= to count either edges or
transitions.  The method used to add new edge into an automaton is
called =new_edge(...)=, not =new_transition(...)=, because it takes a
[[#bdd][BDD]] (representing a Boolean formula) as label.  However that naming
convention is recent in the history of Spot.  Spot versions up to
1.2.6 used to call everything /transition/ (and what we now call
/transition/ was sometime called /sub-transition/), and traces of this
history may still be present: do not hesitate to file bug reports if
you uncover some confusing use of these terms.

* Acceptance sets & generalized Büchi acceptance
   :PROPERTIES:
   :CUSTOM_ID: acceptance-set
   :END:

As a rather straightforward generalization of the Büchi acceptance,
let us consider that instead of one set of accepting states, we might
have multiple sets of states.  We call these sets /acceptance sets/.
The /generalized Büchi/ acceptance condition states that a run is
accepting iff it visits at least one state of each acceptance set.

The Büchi convention of representing accepting states using a
double circle is not going to work in the generalized Büchi case.  So
instead we label each state with the numbers of each acceptance set it
belongs to.

In the automaton below, there are two acceptance sets denoted with ⓿
and ❶: all states labeled with ⓿ belong to acceptance set 0, and all
states labeled with ❶ belong to set 1.  Here each acceptance set
contains a single state.

#+NAME: gen-buchi-example1
#+BEGIN_SRC sh :results verbatim :exports none
ltl2tgba 'GFa & GFb' | autfilt -S --sat-minimize -d
#+END_SRC

#+BEGIN_SRC dot :file concept-gba1.png :cmdline -Tpng :var txt=gen-buchi-example1 :exports results
$txt
#+END_SRC

#+RESULTS:
[[file:concept-gba1.png]]

The accepting runs are only those that visit infinitely often both
states, so that means this automaton accepts all words in which $a$
and $b$ are infinitely often true (not necessarily at the same time).

A state can of course belong to multiple acceptance sets, and an
acceptance set may contain multiple states.  For instance the
following automaton has the same language as the previous one (despite
its more complex look).

#+NAME: gen-buchi-example2
#+BEGIN_SRC sh :results verbatim :exports none
ltl2tgba 'GFa & GFb' -S -d
#+END_SRC

#+BEGIN_SRC dot :file concept-gba2.png :cmdline -Tpng :var txt=gen-buchi-example2 :exports results
$txt
#+END_SRC

#+RESULTS:
[[file:concept-gba2.png]]


Speaking of size... Let us note that using a generalized Büchi
acceptance condition makes it possible to build smaller automata than
what we can do with Büchi acceptance.  We have seen that the above
language (infinitely often $a$ and infinitely often $b$) can be built
with a 2-state generalized-Büchi automaton, but the smallest
equivalent Büchi automaton has three state:

#+NAME: gen-buchi-example-ba
#+BEGIN_SRC sh :results verbatim :exports none
ltl2tgba 'GFa & GFb' -B -d
#+END_SRC

#+BEGIN_SRC dot :file concept-gba-vs-ba.png :cmdline -Tpng :var txt=gen-buchi-example-ba :exports results
$txt
#+END_SRC

#+RESULTS:
[[file:concept-gba-vs-ba.png]]

Finally, let us point the obvious fact that a Büchi automaton is a
particular case of generalized-Büchi acceptance with a single
acceptance set.  Depending on the context, it might be useful to
represent Büchi automaton using double circles (as above), or numbered
acceptance sets (as below).  Spot's output routines have options for
both.

#+NAME: gen-buchi-example-ba2
#+BEGIN_SRC sh :results verbatim :exports none
ltl2tgba 'GFa & GFb' -B -d.b
#+END_SRC

#+BEGIN_SRC dot :file concept-gba-vs-ba2.png :cmdline -Tpng :var txt=gen-buchi-example-ba2 :exports results
$txt
#+END_SRC

#+RESULTS:
[[file:concept-gba-vs-ba2.png]]

* Transition-based, vs. State-based acceptance
   :PROPERTIES:
   :CUSTOM_ID: trans-acc
   :END:

So far we have discussed examples of /state-based acceptance/:
acceptance sets are sets of states, runs are accepting if these visit
infinitely often some state in each acceptance set, etc.

When /transition-based acceptance/ is used, acceptance sets are now
sets of /edges/ (or set of /transitions/ if you prefer), and runs are
accepting if the edges they visit satisfy the acceptance condition.

Here is an example of Transition-based Generalized Büchi Automaton
(TGBA).

#+NAME: tgba-example1
#+BEGIN_SRC sh :results verbatim :exports none
ltl2tgba 'GF(a & X(a U b))' -d
#+END_SRC
#+BEGIN_SRC dot :file concept-tgba1.png :cmdline -Tpng :var txt=tgba-example1 :exports results
$txt
#+END_SRC

#+RESULTS:
[[file:concept-tgba1.png]]

This automaton accept all ω-words that infinitely often match the
pattern $a^+;b$ (that is: a positive number of letters where $a$ is
true are followed by one letter where $b$ is true).

Using transition-based acceptance allows for more compact automata.
The typical example is the LTL formula =GFa= (infinitely often $a$)
that can be represented using a one-state transition-based Büchi
automaton:
#+NAME: tgba-example2
#+BEGIN_SRC sh :results verbatim :exports none
ltl2tgba 'GFa' -d
#+END_SRC
#+BEGIN_SRC dot :file concept-tgba2.png :cmdline -Tpng :var txt=tgba-example2 :exports results
$txt
#+END_SRC

#+RESULTS:
[[file:concept-tgba2.png]]

While the same property require a 2-state Büchi automaton using
state-based acceptance:

#+NAME: tgba-example3
#+BEGIN_SRC sh :results verbatim :exports none
ltl2tgba 'GFa' -B -d
#+END_SRC
#+BEGIN_SRC dot :file concept-tba-vs-ba.png :cmdline -Tpng :var txt=tgba-example3 :exports results
$txt
#+END_SRC

#+RESULTS:
[[file:concept-tba-vs-ba.png]]


#+BEGIN_implem
Internally, instead of representing /acceptance sets/ as actual sets
of edges, Spot labels each edge of the automaton by a bit-vector that
lists the acceptance sets an edge belongs to.

There is [[#property-flags][a flag]] inside each automaton that tells Spot if an automaton
uses state-based or transition-based acceptance.  However, regardless
of the value of this flag, membership to acceptance sets is always
stored on transitions.  In the case of an automaton with state-based
acceptance, the convention is that all transition leaving a state will
carry the acceptance-set membership of that state.  Doing so allows us
to interpret an automaton state-based acceptance as if it was an
automaton with transition-based acceptance whenever needed.
#+END_implem

* Acceptance condition
   :PROPERTIES:
   :CUSTOM_ID: acceptance-condition
   :END:

Older versions of Spot (up to 1.2.6), used to support only
Transition-based Generalized Büchi Automata (TGBA).  This of course
included support for non-generalized or state-based Büchi.

Today, Spot can work with more general forms of acceptance condition.
An acceptance condition actually consists of two pieces: some
acceptance sets, and a formula that tells how to use these acceptance
sets.

Acceptance formulas are positive Boolean formula over atoms of the
form =t=, =f=, =Inf(n)=, or =Fin(n)=, where =n= is a non-negative
integer denoting an acceptance set.

- =t= denotes the true acceptance condition: any run is accepting
- =f= denotes the false acceptance condition: no run is accepting
- =Inf(n)= means that a run is accepting if it visits infinitely
  often the acceptance set =n=
- =Fin(n)= means that a run is accepting if it visits finitely
  often the acceptance set =n=

The above atoms can be combined using only the operator =&= and =|=
(with obvious semantics), and parentheses for grouping.  Note that
there is no negation, but an acceptance condition can be negated
swapping =t= and =f=, =&= and =|=, and =Fin(n)= and =Inf(n)=.

For instance the formula =Inf(0)&Inf(1)= specifies that accepting runs
should visit infinitely often the acceptance 0, and infinitely often
the acceptance set 1.  This corresponds the generalized Büchi
acceptance with two sets.

The opposite acceptance condition =Fin(0)|Fin(1)= is known as
/generalized co-Büchi acceptance/ (with two sets).  Accepting runs
have to visit finitely often set 0 /or/ finitely often set 1.


A /Rabin acceptance condition/ with 3 pairs corresponds to the
following formula: =(Fin(0)&Inf(1)) | (Fin(2)&Inf(3)) |
(Fin(4)&Inf(5))=

The following table gives an overview of how some classical acceptance
condition are encoded.  The first column gives a name that is more
human readable (those names are defined in the [[#hoa][HOA]] format and are also
recognized by Spot).  The second column give the encoding as a
formula.  Everything here is case-sensitive.

#+BEGIN_SRC python :results verbatim raw :exports results
  import spot
  # org-mode recognize | as a table delemiter even in ~|~ or =|= but the
  # documented workaround to use \vert{} does not work in ~\vert{}~ or =\vert{}=.
  # So until we have a better solution, let's leave the =...= mode to display
  # \vert{} characters.
  def line(arg):
    return ('| {} | {} |\n'
            .format(arg, '={}='.format(spot.acc_code(arg)).replace(' | ','|')
                                                          .replace('|','= \\vert{} =')))
  return "".join(map(line,
                     ["none", "all", "Buchi", "generalized-Buchi 2",
                      "generalized-Buchi 3", "co-Buchi",
                      "generalized-co-Buchi 2", "generalized-co-Buchi 3",
                      "Rabin 1", "Rabin 2", "Rabin 3", "Streett 1",
                      "Streett 2", "Streett 3",
                      "generalized-Rabin 3 1 0 2", "parity min odd 5",
                      "parity max even 5"]))
#+END_SRC

#+RESULTS:
| none                      | =f=                                                                                 |
| all                       | =t=                                                                                 |
| Buchi                     | =Inf(0)=                                                                            |
| generalized-Buchi 2       | =Inf(0)&Inf(1)=                                                                     |
| generalized-Buchi 3       | =Inf(0)&Inf(1)&Inf(2)=                                                              |
| co-Buchi                  | =Fin(0)=                                                                            |
| generalized-co-Buchi 2    | =Fin(0)= \vert{} =Fin(1)=                                                           |
| generalized-co-Buchi 3    | =Fin(0)= \vert{} =Fin(1)= \vert{} =Fin(2)=                                          |
| Rabin 1                   | =Fin(0) & Inf(1)=                                                                   |
| Rabin 2                   | =(Fin(0) & Inf(1))= \vert{} =(Fin(2) & Inf(3))=                                     |
| Rabin 3                   | =(Fin(0) & Inf(1))= \vert{} =(Fin(2) & Inf(3))= \vert{} =(Fin(4) & Inf(5))=         |
| Streett 1                 | =Fin(0)= \vert{} =Inf(1)=                                                           |
| Streett 2                 | =(Fin(0)= \vert{} =Inf(1)) & (Fin(2)= \vert{} =Inf(3))=                             |
| Streett 3                 | =(Fin(0)= \vert{} =Inf(1)) & (Fin(2)= \vert{} =Inf(3)) & (Fin(4)= \vert{} =Inf(5))= |
| generalized-Rabin 3 1 0 2 | =(Fin(0) & Inf(1))= \vert{} =Fin(2)= \vert{} =(Fin(3) & (Inf(4)&Inf(5)))=           |
| parity min odd 5          | =Fin(0) & (Inf(1)= \vert{} =(Fin(2) & (Inf(3)= \vert{} =Fin(4))))=                  |
| parity max even 5         | =Inf(4)= \vert{} =(Fin(3) & (Inf(2)= \vert{} =(Fin(1) & Inf(0))))=                  |

* ω-Automaton with generalized acceptance
   :PROPERTIES:
   :CUSTOM_ID: automaton-generalized
   :END:

Spot's automata support arbitrary acceptance conditions as discussed
above.  When displaying automata, it is convenient to display the
acceptance condition as well.  For instance here is a Rabin automaton
produced by =ltl2dstar= for the LTL formula =GFa | FGb=, but displayed
by Spot:

#+NAME: twa-example1
#+BEGIN_SRC sh :results verbatim :exports none
ltlfilt -l -f 'GFa | FGb' | ltl2dstar --output-format=hoa - - | autfilt --merge -d.a
#+END_SRC
#+BEGIN_SRC dot :file concept-twa1.png :cmdline -Tpng :var txt=twa-example1 :exports results
$txt
#+END_SRC

#+RESULTS:
[[file:concept-twa1.png]]

* Alternating ω-automata

Alternating ω-automata are ω-automata in which the destination of an
edge can be a group of states.  If an edge has more than one
destination, it is called a /universal edge/, and its destinations are
referred to as its /universal destinations/.

When an alternating automaton evaluates a word, following a universal
edge will have the same effect as forking the automaton to evaluate
the rest of the word simultaneously from each universal destination.
A run of an alternating automaton can therefore be pictured as a tree.
The tree is accepting if all its branches satisfy the acceptance condition.
(See the [[http://adl.github.io/hoaf/][Hanoi Omega-Automa format]] for more precise semantics.)

For instance the following alternating co-Büchi ω-automaton was
generated by [[https://sourceforge.net/projects/ltl3ba/][=ltl3ba 1.1.3=]] for the LTL formula =GF(a <-> Xb)=.

#+NAME: concepts-alt
#+BEGIN_SRC sh :results verbatim :exports none
autfilt -d.ba <<EOF
HOA: v1
States: 5
Start: 0
acc-name: co-Buchi
Acceptance: 1 Fin(0)
AP: 2 "a" "b"
properties: trans-labels explicit-labels state-acc univ-branch very-weak
--BODY--
State: 0 "GF(a <-> Xb)"
 [(!0)] 3&0
 [(0)] 2&0
 [t] 1&0
State: 1 "F(a <-> Xb)" {0}
 [(!0)] 3
 [(0)] 2
 [t] 1
State: 2 "b"
 [(1)] 4
State: 3 "!b"
 [(!1)] 4
State: 4 "t"
 [t] 4
--END--
EOF
#+END_SRC

#+BEGIN_SRC dot :file concepts-alt.png :cmdline -Tpng :var txt=concepts-alt :exports results
$txt
#+END_SRC

#+RESULTS:
[[file:concepts-alt.png]]

In this picture, the universal edges appear as arrows with a white
tip going to a small dot, from which additional arrows connect to the
universal destinations.  Here the three universal edges all leave the
initial state, and connect to two universal destinations.  Note that
non-determinism is allowed between universal edges, for instance upon
reading a word starting with "=a=", this automaton should
non-deterministically decide to read the rest of the word from states
=GF(a<->Xb)= and =F(a<->Xb)= (when taking the universal transition
labeled by =1=) or from states =GF(a<->Xb)= and =b= (when taking the
universal transition labeled by =a=).

Alternation support in Spot is currently experimental, please report
any issue.  The only supported file format able to represent
alternating automata is the [[#hoa][HOA format, introduced below]].

* Never claims
   :PROPERTIES:
   :CUSTOM_ID: neverclaim
   :END:

   Never claims are used by [[http://spinroot.com/][Spin]] to represent Büchi automata; they are
   part of the Promela language.

   Here are two never claims using different syntaxes to represent a
   Büchi automaton for the LTL formula =p0 | GFp1= (that is: $p_0$ or
   infinitely often $p_1$).  The graphical representation of that
   automaton follows.

#+BEGIN_SRC sh :results verbatim :exports results
ltl2tgba -s 'p0 | GFp1' > tmp.$$
ltl2tgba -s6 'p0 | GFp1' | pr -w80 -m -t tmp.$$ -
rm tmp.$$
#+END_SRC

#+RESULTS:
#+begin_example
never { /* p0 | GFp1 */			never { /* p0 | GFp1 */
T0_init:				T0_init:
  if					  do
  :: (p0) -> goto accept_all		  :: atomic { (p0) -> assert(!(p0)) }
  :: (!(p0)) -> goto accept_S2		  :: (!(p0)) -> goto accept_S2
  fi;					  od;
accept_S2:				accept_S2:
  if					  do
  :: (p1) -> goto accept_S2		  :: (p1) -> goto accept_S2
  :: (!(p1)) -> goto T0_S3		  :: (!(p1)) -> goto T0_S3
  fi;					  od;
T0_S3:					T0_S3:
  if					  do
  :: (p1) -> goto accept_S2		  :: (p1) -> goto accept_S2
  :: (!(p1)) -> goto T0_S3		  :: (!(p1)) -> goto T0_S3
  fi;					  od;
accept_all:				accept_all:
  skip					  skip
}					}
#+end_example

#+NAME: never-ex1
#+BEGIN_SRC sh :results verbatim :exports none
ltl2tgba -Bd 'p0 | GFp1'
#+END_SRC
#+BEGIN_SRC dot :file concept-never1.png :cmdline -Tpng :var txt=never-ex1 :exports results
$txt
#+END_SRC

#+RESULTS:
[[file:concept-never1.png]]

The two different types of never claims differ only in a few syntactic
elements: =do..od= instead of =if..fi=, =assert= instead of =goto
accept_all=, etc.  Older Spin releases used to output the first one, while
newer Spin releases (starting with Spin 6.2.4) use the second syntax
as they help Spin to produce more precise counterexamples.

Spot can read and write never claims in both syntaxes, but it cannot
parse never claim that use other features (such as variables) of the
Promela language.

* LBTT's format
   :PROPERTIES:
   :CUSTOM_ID: lbtt
   :END:

This format was originally introduced by [[http://www.tcs.hut.fi/Software/maria/tools/lbt/][LBT]], a tool for translating
LTL to (state-based) generalized Büchi automata, and then used by
[[http://www.tcs.hut.fi/Software/lbtt/][LBTT]], a tool for testing LTL-to-Büchi translators.

For instance the Büchi automaton we used as an example for never
claims can be encoded as follows:

#+BEGIN_SRC sh :results verbatim :exports results
ltl2tgba --ba --lbtt 'p0 | GFp1'
#+END_SRC

#+RESULTS:
#+begin_example
4 1
0 1 -1
1 p0
2 ! p0
-1
1 0 0 -1
1 t
-1
2 0 0 -1
2 p1
3 ! p1
-1
3 0 -1
2 p1
3 ! p1
-1
#+end_example

[[file:concept-never1.png]]

The format has been extended in two ways.  First, LBTT extended it to
support transition-based acceptance.  This is indicated by a =t= on
the first line:

#+BEGIN_SRC sh :results verbatim :exports results
ltl2tgba --lbtt 'p0 | GFp1'
#+END_SRC

#+RESULTS:
#+begin_example
3 1t
0 1
1 -1 p0
2 -1 ! p0
-1
1 0
1 0 -1 t
-1
2 0
2 0 -1 p1
2 -1 ! p1
-1
#+end_example

#+NAME: lbtt-ex2
#+BEGIN_SRC sh :results verbatim :exports none
ltl2tgba -d 'p0 | GFp1'
#+END_SRC
#+BEGIN_SRC dot :file concept-lbtt2.png :cmdline -Tpng :var txt=lbtt-ex2 :exports results
$txt
#+END_SRC

#+RESULTS:
[[file:concept-lbtt2.png]]

We call this format the LBTT format because of this extension.

A second, but independent extension, was done in [[http://ltl2dstar.de/][=ltl2dstar=]], allowing
atomic propositions that are different from =p0=, =p1=, =p2=, etc.

Both extensions are supported by Spot.

* DSTAR format
   :PROPERTIES:
   :CUSTOM_ID: dstar
   :END:

The DSTAR format is the native format of [[http://ltl2dstar.de/][=ltl2dstar=]].  It allows
representing Deterministic STreett And Rabin automata, hence the
name.

Spot can read the DSTAR format, but it does not output it.  Adding
output for this format would not be difficult, but it would also not
be very useful: for all intents and purposes, the [[#hoa][HOA]] format should be
preferred.  =ltl2dstar= can now also output HOA directly.

Here is one Rabin automaton in the DSTAR format:

#+BEGIN_SRC sh :results verbatim :exports results
echo '| F G p0 G F p1' | ltl2dstar --output-format=native - -
#+END_SRC

#+RESULTS:
#+begin_example
DRA v2 explicit
Comment: "Union{Safra[NBA=2],Safra[NBA=2]}"
States: 4
Acceptance-Pairs: 2
Start: 0
AP: 2 "p0" "p1"
---
State: 0
Acc-Sig: -0
0
1
2
3
State: 1
Acc-Sig: +0
0
1
2
3
State: 2
Acc-Sig: -0 +1
0
1
2
3
State: 3
Acc-Sig: +0 +1
0
1
2
3
#+end_example

#+NAME: dstar-example1
#+BEGIN_SRC sh :results verbatim :exports none
echo '| F G p0 G F p1' | ltl2dstar --output-format=native - - | autfilt -d.a
#+END_SRC
#+BEGIN_SRC dot :file concept-dstar.png :cmdline -Tpng :var txt=dstar-example1 :exports results
$txt
#+END_SRC

#+RESULTS:
[[file:concept-dstar.png]]

* Hanoi Omega-Automaton format (HOA)
   :PROPERTIES:
   :CUSTOM_ID: hoa
   :END:

The [[http://adl.github.io/hoaf/][HOA format]] inherits several features from the [[:dstar][DSTAR format]], but
extends it in many ways, including support for non-deterministic
automata, alternating automata, and for arbitrary acceptance conditions.

#+BEGIN_SRC sh :results verbatim :exports results
ltldo ltl2dstar -f 'FGp0 | GFp1' --name=%f
#+END_SRC

#+RESULTS:
#+begin_example
HOA: v1
name: "FGp0 | GFp1"
States: 4
Start: 0
AP: 2 "p0" "p1"
acc-name: Rabin 2
Acceptance: 4 (Fin(0) & Inf(1)) | (Fin(2) & Inf(3))
properties: trans-labels explicit-labels state-acc complete
properties: deterministic
--BODY--
State: 0 {0}
[!0&!1] 0
[0&!1] 1
[!0&1] 2
[0&1] 3
State: 1 {1}
[!0&!1] 0
[0&!1] 1
[!0&1] 2
[0&1] 3
State: 2 {0 3}
[!0&!1] 0
[0&!1] 1
[!0&1] 2
[0&1] 3
State: 3 {1 3}
[!0&!1] 0
[0&!1] 1
[!0&1] 2
[0&1] 3
--END--
#+end_example

#+NAME: hoa1
#+BEGIN_SRC sh :results verbatim :exports none
ltldo ltl2dstar -f 'FGp0 | GFp1' -d.a
#+END_SRC
#+BEGIN_SRC dot :file concept-hoa.png :cmdline -Tpng :var txt=hoa1 :exports results
$txt
#+END_SRC

#+RESULTS:
[[file:concept-hoa.png]]


Since this file format is the only one able to represent the range of
ω-automata supported by Spot, and it its default output format.

However note that Spot does not support all automata that can be
expressed using the HOA format.  The present support for the HOA
format in Spot, is discussed on [[file:hoa.org][a separate page]], with a section
dedicated to the [[file:hoa.org::#restrictions][restrictions]].

* Linear-time Temporal Logic (LTL)
   :PROPERTIES:
   :CUSTOM_ID: ltl
   :END:

The Linear-time Temporal Logic (LTL) extends propositional logic with
operators that refer to the future.  Some definitions of LTL also
include past operators, but Spot only supports future operators.  The
view of the time is discrete: a scenario can be seen as a succession
of steps in which each [[#ap][atomic proposition]] can have a different value.

The following basic operators are supported:

| LTL formula | meaning                                                                                        |
|-------------+------------------------------------------------------------------------------------------------|
| =f=         | the formula =f= is true immediately                                                            |
| =X f=       | =f= will be true in the next step                                                              |
| =F f=       | =f= will become true eventually (it could be true immediately, or on the future)               |
| =G f=       | =f= is always true from now on                                                                 |
| =f U g=     | =f= has to be true until =g= becomes true (and =g= /will/ become true)                         |
| =f W g=     | =f= has to be true until =g= becomes true (=f= should stay true if =g= never becomes true)     |
| =f R g=     | =g= has to be true until =f&g= becomes true (=g= should stay true if =f&g= never becomes true) |
| =f M g=     | =g= has to be true until =f&g= becomes true (and =f&g= /will/ become true)                     |

For instance the LTL formula =G(request -> F(response))= specifies that
whenever =request= atomic proposition is true, there exists a later
instant (possibly the same) where =response= is true.

Spot supports [[file:ioltl.org][several syntaxes for writing LTL formulas]].  For example
some people prefer to write =<>= and =[]= instead of =F= and =G=, =R=
is written =V= in some tools, etc.

For more discussion about the temporal operators and their semantics,
see the [[https://spot.lrde.epita.fr/tl.pdf][tl.pdf]] document.

* Property Specification Language (PSL)
   :PROPERTIES:
   :CUSTOM_ID: psl
   :END:

Spot supports the linear fragment of PSL, this basically extends LTL
with semi-extended regular expressions.  Those regular expressions can
express finite languages and PSL introduces operators to use these
finite languages as a prefix of a PSL formula.

| PSL formula  | meaning                                                                 |
|--------------+-------------------------------------------------------------------------|
| ={e}<>->f=   | =f= should hold on the last instant of some one prefix that matches =e= |
| ={e}[]->f=   | =f= should hold on the last instant of all prefixes that match =e=      |

In the above table =e= is a semi-extended expression, and =f= is a PSL (or LTL) formula.

Semi-extended regular expressions can be formed using Boolean
expressions over [[#ap][atomic propositions]] and the following
operators:

| SERE                 | meaning                                                                           |
|----------------------+-----------------------------------------------------------------------------------|
| =e1;e2=              | =e1= followed by =e2= (concatenation)                                             |
| =e1:e2=              | =e1= fused with =e2=: =e2= has to start matching on the last letter matching =e1= |
| =e1= \vert\vert =e2= | =e1= or =e2= have to match (union)                                                |
| =e1 && e2=           | =e1= and =e2= have to match (intersection)                                        |
| =e1 & e2=            | =e2= should match a prefix of what =e1= matches, or vice-versa                    |
| =e[*]=               | =e= should be matched a finite number of times (Kleene star)                      |
| =e[*2..3]=           | same as =(e;e)= \vert\vert =(e;e;e)=                                              |
| =e[+]=               | =e= should be matched a finite number of times, and at least once                 |


For example the formula ={(1;1)[*]}[]->a= can be interpreted as follows:
- the SERE =(1;1)[*]= matches all prefixes of even length (here =1=
  stands for the true formula, so it matches anything)
- the part =...[]->a= requests that =a= should be true at the end of each
  matched prefix.

Therefore this formula ensures that =a= is true at every even instant
(if we consider the first instant to be odd).  This is the canonical
example of formula that can be expressed in PSL but not in LTL.

A few other operators and syntactic sugar are supported.  For more
discussion about the temporal operators and their semantics, see the
[[https://spot.lrde.epita.fr/tl.pdf][tl.pdf]] document.

* Translation of temporal logic to automata
   :PROPERTIES:
   :CUSTOM_ID: ltl2tgba
   :END:

Spot can translate any LTL or PSL formula into Büchi automata, or generalized Büchi automata.

Internally the translator produces [[#trans-acc][Transition-based Generalized Büchi Automata (TGBA)]] but that
automaton can then be simplified using several algorithms depending on what options were given.

Here is for instance a translation of ={(1;1)[*]}[]->a= discussed [[#psl][above]].

#+NAME: ltl2tgba1
#+BEGIN_SRC sh :results verbatim :exports code
ltl2tgba '{(1;1)[*]}[]->a' -d
#+END_SRC
#+BEGIN_SRC dot :file concept-ltl2tgba.png :cmdline -Tpng :var txt=ltl2tgba1 :exports results
$txt
#+END_SRC

#+RESULTS:
[[file:concept-ltl2tgba.png]]


[[file:tut10.org][Another page shows how to translate an LTL formula into a never claim]]
from the command-line, Python, or C++.

* Architecture of Spot
   :PROPERTIES:
   :CUSTOM_ID: architecture
   :END:

[[file:arch.png]]

The Spot project can be broken down into several parts, as shown
above.  Orange boxes are C/C++ libraries.  Red boxes are command-line
programs.  Blue boxes are Python-related.  The gray outline shows the
components that are distributed and installed by Spot.

  - =libbddx= is a customized version of [[https://sourceforge.net/projects/buddy/][the BuDDy library]], for
    manipulating [[#bdd][BDDs]].
  - =libspot= is the main library, containing a C++11 implementation of all the
    data structures and algorithms.  This depends on =libddx=.
  - =libspotgen= is an auxiliary library that contains functions to
    generate families of automata, useful for benchmarking and testing
  - all the supplied [[file:tools.org][command-line tools]] distributed with Spot are
    built upon the =libspot= or =libspotgen= libraries
  - =libspotltsmin= is a library that helps interfacing Spot with
    dynamic libraries that [[http://fmt.cs.utwente.nl/tools/ltsmin/][LTSmin]] uses to represent state-spaces.  It
    currently supports libraries generated from promela models using
    SpinS or a patched version of DiVinE, but you have to install
    those third-party tools first.  See [[https://gitlab.lrde.epita.fr/spot/spot/blob/next/tests/ltsmin/README][=tests/ltsmin/README=]]
    for details.
  - In addition to the C++11 API, we also provide Python bindings for
    =libspotgen=, =libspotltsmin=, =libbddx=, and most of =libspot=.
    These are available by importing =spot.gen=, =spot.ltsmin=, =bdd=,
    and =spot=.  Those Python bindings also includes some additional
    code to make them more usable in interactive environments such as
    the [[http://juptter.org][IPython/Jupyter]] notebook.

* Automaton property flags
   :PROPERTIES:
   :CUSTOM_ID: property-flags
   :END:

The automaton class used by Spot to represent ω-Automata is called
=twa= (because we use TωA as a short for Transition-based
ω-Automaton).  As its names implies, the =twa= class supports only
transition-based acceptance, but as [[#trans-acc][discussed previously]] we can
emulate state-based acceptance using transition-based acceptance by
ensuring that all transitions leaving a state have the same acceptance
set membership.  In addition, there is a bit in the =twa= class that
we can set to indicate that the automaton is meant to be considered
with state-based acceptance: this allows some algorithms to make
better choices.

There are actually several property flags that are stored into each
automaton, and that can be queried or set by algorithms:

<<<<<<< HEAD
| flag name            | meaning when =true=                                                                                                                       |
|----------------------+-------------------------------------------------------------------------------------------------------------------------------------------|
| =state_acc=          | automaton should be considered as having state-based acceptance                                                                           |
| =inherently_weak=    | accepting and rejecting cycles cannot be mixed in the same SCC                                                                            |
| =weak=               | transitions of an SCC all belong to the same acceptance sets                                                                              |
| =very_weak=          | weak automaton where all SCCs have size 1                                                                                                 |
| =terminal=           | automaton is weak, accepting SCCs are complete, accepting edges may not go to rejecting SCCs                                              |
| =complete=           | it is always possible to move the automaton forward, using any letter                                                                     |
| =universal=          | there is no non-determinism branching in the automaton (hence each word is *recognized* by at most one run, but not necessarily accepted) |
| =semi_deterministic= | any nondeterminism occurs before entering an accepting SCC                                                                                |
| =unambiguous=        | there is at most one run *accepting* a word (but it might be recognized several time)                                                     |
| =stutter_invariant=  | the property recognized by the automaton is [[https://www.lrde.epita.fr/~adl/dl/adl/michaud.15.spin.pdf][stutter-invariant]]                                                                             |
=======
| flag name            | meaning when =true=                                                                          |
|----------------------+----------------------------------------------------------------------------------------------|
| =state_acc=          | automaton should be considered has having state-based acceptance                             |
| =inherently_weak=    | accepting and rejecting cycles cannot be mixed in the same SCC                               |
| =weak=               | transitions of an SCC all belong to the same acceptance sets                                 |
| =very_weak=          | weak automaton where all SCCs have size 1                                                    |
| =terminal=           | automaton is weak, accepting SCCs are complete, accepting edges may not go to rejecting SCCs |
| =deterministic=      | there is at most one run *recognizing* a word, but not necessarily accepting it              |
| =semi_deterministic= | any nondeterminism occurs before entering an accepting SCC                                   |
| =unambiguous=        | there is at most one run *accepting* a word (but it might be recognized several time)        |
| =stutter_invariant=  | the property recognized by the automaton is [[https://www.lrde.epita.fr/~adl/dl/adl/michaud.15.spin.pdf][stutter-invariant]]                                |
>>>>>>> b9c25089

For each flag =flagname=, the =twa= class has a method
=prop_flagname()= that returns the value of the flag as an instance of
=trival=, and there is a method =prop_flagname(trival newval)= that
sets that value.

=trival= instances can take three values: =false=, =true=, or
=trival::maybe=.  The idea is that algorithms should update flags as a
side effect of their execution, but only if that does not induce some
extra cost.  For instance when translating an LTL formula into an
automaton, we can set the =stutter_invariant= properties to =true= if
the input formula does not use the =X= operator, but we would leave
the flag to =trival::maybe= if =X= is used: the presence of such an
operator =X= does not prevent the formula from being
stutter-invariant, but it would require additional work to check.

As another example, if you write an algorithm that must check whether
an automaton is universal, do not call the =twa::prop_universal()=
method, because that might return =trival::maybe=.  Instead, call
=spot::is_universal(...)=: that will respond in constant time if the
=universal= property flag was either =true= or =false=, otherwise it
will actually explore the automaton to decide its determinism.  Note
that there is also a =spot::is_deterministic(...)= function, which is
equivalent to testing that the automaton is both universal and
existential.

These automata properties are encoded into the [[file:hoa.org::#property-bits][HOA format]], so they can
be preserved when building a processing pipeline using the shell.
However the HOA format has support for more properties that do not
correspond to any =twa= flag.

* Named properties for automata
   :PROPERTIES:
   :CUSTOM_ID: named-properties
   :END:

In addition to [[#proeprty-flags][property flags]], automata in Spot can be tied to an
arbitrary number of objects via a system of named properties that is
implemented mostly as an =std::map= between =std::string= and =void*=.

A property can be used to store additional information about the
automaton, that is not usually available via the automaton interface.
The property can be set via the =twa::set_named_prop(key, value)=
method, and queried with the =twa::get_named_prop<type>(key)= template
method.

Here is a list of named properties currently used inside Spot:

| key name            | (pointed) value type           | description                                                                                                                     |
|---------------------+--------------------------------+---------------------------------------------------------------------------------------------------------------------------------|
| ~automaton-name~    | ~std::string~                  | name for the automaton, for instance to display in the HOA format                                                               |
| ~product-states~    | ~const spot::product_states~   | vector of pairs of states giving the left and right operands of each state in a product automaton                               |
| ~original-states~   | ~std::vector<unsigned>~        | original state number before transformation (used by some algorithms like =degeneralize()=)                                     |
| ~state-names~       | ~std::vector<std::string>~     | vector naming each state of the automaton, for display purpose                                                                  |
| ~highlight-edges~   | ~std::map<unsigned, unsigned>~ | map of (edge number, color number) for highlighting the output                                                                  |
| ~highlight-states~  | ~std::map<unsigned, unsigned>~ | map of (state number, color number) for highlighting the output                                                                 |
| ~incomplete-states~ | ~std::set<unsigned>~           | set of states numbers that should be displayed as incomplete  (used internally by ~print_dot()~ when truncating large automata) |

Objects referenced via named properties are automatically destroyed
when the automaton is destroyed, but this can be altered by passing a
custom destructor as a third parameter to =twa::set_named_prop()=.

These properties should be considered short-lived.  They are usually
not propagated to new automata that are created via transformation,
unless the algorithm has been explicitly implemented to preserve that
property.  Algorithms that update the automaton in place should
probably call =release_named_properties()= to ensure they do not
inadvertently keep a stale property.

Most of the above properties are related to the graphical display of
automata, or to their output in the [[file:hoa.org::#named-properties][HOA format]].  So they are usually
set right before the automaton is output.  The notable exception is
=product-states=, which is a property present in automata returned by
=spot::product()= function in case it is necessary to know the origins
of each state.<|MERGE_RESOLUTION|>--- conflicted
+++ resolved
@@ -1060,23 +1060,9 @@
 There are actually several property flags that are stored into each
 automaton, and that can be queried or set by algorithms:
 
-<<<<<<< HEAD
-| flag name            | meaning when =true=                                                                                                                       |
-|----------------------+-------------------------------------------------------------------------------------------------------------------------------------------|
-| =state_acc=          | automaton should be considered as having state-based acceptance                                                                           |
-| =inherently_weak=    | accepting and rejecting cycles cannot be mixed in the same SCC                                                                            |
-| =weak=               | transitions of an SCC all belong to the same acceptance sets                                                                              |
-| =very_weak=          | weak automaton where all SCCs have size 1                                                                                                 |
-| =terminal=           | automaton is weak, accepting SCCs are complete, accepting edges may not go to rejecting SCCs                                              |
-| =complete=           | it is always possible to move the automaton forward, using any letter                                                                     |
-| =universal=          | there is no non-determinism branching in the automaton (hence each word is *recognized* by at most one run, but not necessarily accepted) |
-| =semi_deterministic= | any nondeterminism occurs before entering an accepting SCC                                                                                |
-| =unambiguous=        | there is at most one run *accepting* a word (but it might be recognized several time)                                                     |
-| =stutter_invariant=  | the property recognized by the automaton is [[https://www.lrde.epita.fr/~adl/dl/adl/michaud.15.spin.pdf][stutter-invariant]]                                                                             |
-=======
 | flag name            | meaning when =true=                                                                          |
 |----------------------+----------------------------------------------------------------------------------------------|
-| =state_acc=          | automaton should be considered has having state-based acceptance                             |
+| =state_acc=          | automaton should be considered as having state-based acceptance                              |
 | =inherently_weak=    | accepting and rejecting cycles cannot be mixed in the same SCC                               |
 | =weak=               | transitions of an SCC all belong to the same acceptance sets                                 |
 | =very_weak=          | weak automaton where all SCCs have size 1                                                    |
@@ -1085,7 +1071,6 @@
 | =semi_deterministic= | any nondeterminism occurs before entering an accepting SCC                                   |
 | =unambiguous=        | there is at most one run *accepting* a word (but it might be recognized several time)        |
 | =stutter_invariant=  | the property recognized by the automaton is [[https://www.lrde.epita.fr/~adl/dl/adl/michaud.15.spin.pdf][stutter-invariant]]                                |
->>>>>>> b9c25089
 
 For each flag =flagname=, the =twa= class has a method
 =prop_flagname()= that returns the value of the flag as an instance of
